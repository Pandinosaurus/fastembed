--- conflicted
+++ resolved
@@ -468,18 +468,10 @@
     """
 
     def __init__(
-<<<<<<< HEAD
-            self,
-            model_name: str = "BAAI/bge-small-en",
-            max_length: int = 512,
-            cache_dir: str = None,
-            threads: int = None,
-=======
         self,
         model_name: str = "BAAI/bge-small-en-v1.5",
         max_length: int = 512,
         cache_dir: str = None,
->>>>>>> 66c5cf76
     ):
         super().__init__(model_name, max_length=max_length, cache_dir=cache_dir, threads=threads)
 
